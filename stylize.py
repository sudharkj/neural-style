# Copyright (c) 2015-2016 Anish Athalye. Released under GPLv3.

import vgg

import tensorflow as tf
import numpy as np

from sys import stderr

from PIL import Image

CONTENT_LAYERS = ('relu4_2', 'relu5_2')
STYLE_LAYERS = ('relu1_1', 'relu2_1', 'relu3_1', 'relu4_1', 'relu5_1')

try:
    reduce
except NameError:
    from functools import reduce


def stylize(network, initial, initial_noiseblend, content, styles, preserve_colors, iterations,
        content_weight, content_weight_blend, style_weight, style_layer_weight_exp, style_blend_weights, tv_weight,
        learning_rate, beta1, beta2, epsilon, pooling,
        print_iterations=None, checkpoint_iterations=None):
    """
    Stylize images.

    This function yields tuples (iteration, image); `iteration` is None
    if this is the final image (the last iteration).  Other tuples are yielded
    every `checkpoint_iterations` iterations.

    :rtype: iterator[tuple[int|None,image]]
    """
    shape = (1,) + content.shape
    style_shapes = [(1,) + style.shape for style in styles]
    content_features = {}
    style_features = [{} for _ in styles]

    vgg_weights, vgg_mean_pixel = vgg.load_net(network)

    layer_weight = 1.0
    style_layers_weights = {}
    for style_layer in STYLE_LAYERS:
        style_layers_weights[style_layer] = layer_weight
        layer_weight *= style_layer_weight_exp

    # normalize style layer weights
    layer_weights_sum = 0
    for style_layer in STYLE_LAYERS:
        layer_weights_sum += style_layers_weights[style_layer]
    for style_layer in STYLE_LAYERS:
        style_layers_weights[style_layer] /= layer_weights_sum

    # compute content features in feedforward mode
    g = tf.Graph()
    with g.as_default(), g.device('/cpu:0'), tf.Session() as sess:
        image = tf.placeholder('float', shape=shape)
        net = vgg.net_preloaded(vgg_weights, image, pooling)
        content_pre = np.array([vgg.preprocess(content, vgg_mean_pixel)])
        for layer in CONTENT_LAYERS:
            content_features[layer] = net[layer].eval(feed_dict={image: content_pre})

    # compute style features in feedforward mode
    for i in range(len(styles)):
        g = tf.Graph()
        with g.as_default(), g.device('/cpu:0'), tf.Session() as sess:
            image = tf.placeholder('float', shape=style_shapes[i])
            net = vgg.net_preloaded(vgg_weights, image, pooling)
            style_pre = np.array([vgg.preprocess(styles[i], vgg_mean_pixel)])
            for layer in STYLE_LAYERS:
                features = net[layer].eval(feed_dict={image: style_pre})
                features = np.reshape(features, (-1, features.shape[3]))
                gram = np.matmul(features.T, features) / features.size
                style_features[i][layer] = gram

    initial_content_noise_coeff = 1.0 - initial_noiseblend

    # make stylized image using backpropogation
    with tf.Graph().as_default():
        if initial is None:
            noise = np.random.normal(size=shape, scale=np.std(content) * 0.1)
            initial = tf.random_normal(shape) * 0.256
        else:
            initial = np.array([vgg.preprocess(initial, vgg_mean_pixel)])
            initial = initial.astype('float32')
            noise = np.random.normal(size=shape, scale=np.std(content) * 0.1)
            initial = (initial) * initial_content_noise_coeff + (tf.random_normal(shape) * 0.256) * (1.0 - initial_content_noise_coeff)
        image = tf.Variable(initial)
        net = vgg.net_preloaded(vgg_weights, image, pooling)

        # content loss
        content_layers_weights = {}
        content_layers_weights['relu4_2'] = content_weight_blend
        content_layers_weights['relu5_2'] = 1.0 - content_weight_blend

        content_loss = 0
        content_losses = []
        for content_layer in CONTENT_LAYERS:
            content_losses.append(content_layers_weights[content_layer] * content_weight * (2 * tf.nn.l2_loss(
                    net[content_layer] - content_features[content_layer]) /
                    content_features[content_layer].size))
        content_loss += reduce(tf.add, content_losses)

        # style loss
        style_loss = 0
        for i in range(len(styles)):
            style_losses = []
            for style_layer in STYLE_LAYERS:
                layer = net[style_layer]
                _, height, width, number = map(lambda i: i.value, layer.get_shape())
                size = height * width * number
                feats = tf.reshape(layer, (-1, number))
                gram = tf.matmul(tf.transpose(feats), feats) / size
                style_gram = style_features[i][style_layer]
                style_losses.append(style_layers_weights[style_layer] * 2 * tf.nn.l2_loss(gram - style_gram) / style_gram.size)
            style_loss += style_weight * style_blend_weights[i] * reduce(tf.add, style_losses)

        # total variation denoising
        tv_y_size = _tensor_size(image[:,1:,:,:])
        tv_x_size = _tensor_size(image[:,:,1:,:])
        tv_loss = tv_weight * 2 * (
                (tf.nn.l2_loss(image[:,1:,:,:] - image[:,:shape[1]-1,:,:]) /
                    tv_y_size) +
                (tf.nn.l2_loss(image[:,:,1:,:] - image[:,:,:shape[2]-1,:]) /
                    tv_x_size))
        # overall loss
        loss = content_loss + style_loss + tv_loss

        # optimizer setup
        train_step = tf.train.AdamOptimizer(learning_rate, beta1, beta2, epsilon).minimize(loss)

        def print_progress():
            stderr.write('  content loss: %g\n' % content_loss.eval())
            stderr.write('    style loss: %g\n' % style_loss.eval())
            stderr.write('       tv loss: %g\n' % tv_loss.eval())
            stderr.write('    total loss: %g\n' % loss.eval())

        # optimization
        best_loss = float('inf')
        best = None
        with tf.Session() as sess:
<<<<<<< HEAD
            sess.run(tf.global_variables_initializer())
=======
            sess.run(tf.initialize_all_variables())
            stderr.write('Optimization started...\n')
            if (print_iterations and print_iterations != 0):
                print_progress()
>>>>>>> ab0ad031
            for i in range(iterations):
                stderr.write('Iteration %4d/%4d\n' % (i + 1, iterations))
                train_step.run()

                last_step = (i == iterations - 1)
                if last_step or (print_iterations and i % print_iterations == 0):
                    print_progress()

                if (checkpoint_iterations and i % checkpoint_iterations == 0) or last_step:
                    this_loss = loss.eval()
                    if this_loss < best_loss:
                        best_loss = this_loss
                        best = image.eval()

                    img_out = vgg.unprocess(best.reshape(shape[1:]), vgg_mean_pixel)

                    if preserve_colors and preserve_colors == True:
                        original_image = np.clip(content, 0, 255)
                        styled_image = np.clip(img_out, 0, 255)

                        # Luminosity transfer steps:
                        # 1. Convert stylized RGB->grayscale accoriding to Rec.601 luma (0.299, 0.587, 0.114)
                        # 2. Convert stylized grayscale into YUV (YCbCr)
                        # 3. Convert original image into YUV (YCbCr)
                        # 4. Recombine (stylizedYUV.Y, originalYUV.U, originalYUV.V)
                        # 5. Convert recombined image from YUV back to RGB

                        # 1
                        styled_grayscale = rgb2gray(styled_image)
                        styled_grayscale_rgb = gray2rgb(styled_grayscale)

                        # 2
                        styled_grayscale_yuv = np.array(Image.fromarray(styled_grayscale_rgb.astype(np.uint8)).convert('YCbCr'))

                        # 3
                        original_yuv = np.array(Image.fromarray(original_image.astype(np.uint8)).convert('YCbCr'))

                        # 4
                        w, h, _ = original_image.shape
                        combined_yuv = np.empty((w, h, 3), dtype=np.uint8)
                        combined_yuv[..., 0] = styled_grayscale_yuv[..., 0]
                        combined_yuv[..., 1] = original_yuv[..., 1]
                        combined_yuv[..., 2] = original_yuv[..., 2]

                        # 5
                        img_out = np.array(Image.fromarray(combined_yuv, 'YCbCr').convert('RGB'))


                    yield (
                        (None if last_step else i),
                        img_out
                    )


def _tensor_size(tensor):
    from operator import mul
    return reduce(mul, (d.value for d in tensor.get_shape()), 1)

def rgb2gray(rgb):
    return np.dot(rgb[...,:3], [0.299, 0.587, 0.114])

def gray2rgb(gray):
    w, h = gray.shape
    rgb = np.empty((w, h, 3), dtype=np.float32)
    rgb[:, :, 2] = rgb[:, :, 1] = rgb[:, :, 0] = gray
    return rgb<|MERGE_RESOLUTION|>--- conflicted
+++ resolved
@@ -139,14 +139,10 @@
         best_loss = float('inf')
         best = None
         with tf.Session() as sess:
-<<<<<<< HEAD
             sess.run(tf.global_variables_initializer())
-=======
-            sess.run(tf.initialize_all_variables())
             stderr.write('Optimization started...\n')
             if (print_iterations and print_iterations != 0):
                 print_progress()
->>>>>>> ab0ad031
             for i in range(iterations):
                 stderr.write('Iteration %4d/%4d\n' % (i + 1, iterations))
                 train_step.run()
